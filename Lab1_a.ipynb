--- conflicted
+++ resolved
@@ -222,13 +222,7 @@
     "\n",
     "sort_vals = sorted(word_count.values(), reverse=True)\n",
     "        \n",
-<<<<<<< HEAD
     "plt.loglog(sort_vals)"
-=======
-    "plt.loglog(sort_vals)\n",
-    "\n",
-    "\n"
->>>>>>> c627384d
    ]
   },
   {
